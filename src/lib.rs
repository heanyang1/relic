pub mod compile;
pub mod env;
pub mod error;
pub mod lexer;
pub mod logger;
pub mod node;
pub mod package;
pub mod parser;
pub mod preprocess;
pub mod runtime;
pub mod symbol;
mod util;
use std::sync::{LazyLock, RwLock};

use crate::{
    env::Env,
    error::ParseError,
    lexer::Number,
    logger::log_warning,
    node::Node,
    package::load_package,
    runtime::{Closure, LoadToRuntime, Runtime, RuntimeNode, StackMachine},
    symbol::Symbol,
    util::CVoidFunc,
};

pub fn unwrap_result<T, E>(result: Result<T, E>, rt: &mut Runtime) -> T
where
    E: ToString,
{
    match result {
        Ok(x) => x,
        Err(msg) => {
            rt.error(&msg.to_string());
            std::process::abort()
        }
    }
}

pub fn run_node(node: Node) -> Result<String, String> {
    node.jit_compile(false)?;
    let mut runtime = RT.write().unwrap();
    let index = runtime.pop();
    Ok(runtime.display_node_idx(index))
}

/// The runtime that is pointed by all C bindings.
pub static RT: LazyLock<RwLock<Runtime>> = LazyLock::new(|| RwLock::new(Runtime::new(1)));

/// Calls [Runtime::top_env].
#[unsafe(no_mangle)]
pub extern "C" fn rt_start() {
    let mut rt = RT.write().unwrap();
    rt.top_env();
}

/// Calls [Runtime::add_root].
#[unsafe(no_mangle)]
pub extern "C" fn rt_add_root(name: *const u8, value: usize) -> usize {
    let mut rt = RT.write().unwrap();
    let c_str = unsafe { std::ffi::CStr::from_ptr(name as *const i8) };
    if let Ok(name_str) = c_str.to_str() {
        rt.add_root(name_str.to_string(), value);
        1
    } else {
        rt.error("Error in rt_set_root: invalid string");
        0
    }
}

/// Calls [Runtime::set_root].
#[unsafe(no_mangle)]
pub extern "C" fn rt_set_root(name: *const u8, value: usize) -> usize {
    let mut rt = RT.write().unwrap();
    let c_str = unsafe { std::ffi::CStr::from_ptr(name as *const i8) };
    if let Ok(name_str) = c_str.to_str() {
        rt.set_root(name_str.to_string(), value);
        1
    } else {
        rt.error("Error in rt_set_root: invalid string");
        0
    }
}

/// Calls [Runtime::get_root].
#[unsafe(no_mangle)]
pub extern "C" fn rt_get_root(name: *const u8) -> usize {
    let c_str = unsafe { std::ffi::CStr::from_ptr(name as *const i8) };
    if let Ok(name_str) = c_str.to_str() {
        let rt = RT.read().unwrap();
        rt.get_root(name_str)
    } else {
        let mut rt = RT.write().unwrap();
        rt.error("Error in rt_get_root: invalid string");
        0
    }
}

/// Calls [Runtime::remove_root].
#[unsafe(no_mangle)]
pub extern "C" fn rt_remove_root(name: *const u8) -> usize {
    let mut rt = RT.write().unwrap();
    let c_str = unsafe { std::ffi::CStr::from_ptr(name as *const i8) };
    if let Ok(name_str) = c_str.to_str() {
        rt.remove_root(name_str)
    } else {
        rt.error("Error in rt_remove_root: invalid string");
        0
    }
}

/// Calls [Closure::new] and pushes the result to the stack.
#[unsafe(no_mangle)]
pub extern "C" fn rt_new_closure(name: *const u8, func: CVoidFunc, nargs: usize, variadic: bool) {
    let c_str = unsafe { std::ffi::CStr::from_ptr(name as *const i8) };
    let mut rt = RT.write().unwrap();
    if let Ok(name) = c_str.to_str() {
        rt.api_called(format!(
            "rt_new_closure({name}, <func>, {nargs}, {variadic})"
        ));
        rt.try_gc();

        let val = Closure::new(name.to_string(), func, nargs, variadic, &rt);
        val.load_to(&mut rt).unwrap();
    } else {
        rt.error("Error in rt_remove_root: invalid string");
    }
}

/// Calls [Runtime::get_c_func].
#[unsafe(no_mangle)]
pub extern "C" fn rt_get_c_func(cid: usize) -> Option<CVoidFunc> {
    let mut runtime = RT.write().unwrap();
    runtime.api_called(format!("rt_get_c_func({cid})"));
    unwrap_result(runtime.get_c_func(cid), &mut runtime)
}

/// Calls [Runtime::list_to_stack].
#[unsafe(no_mangle)]
pub extern "C" fn rt_list_to_stack() {
    let mut runtime = RT.write().unwrap();
    runtime.api_called("rt_list_to_stack()");
    unwrap_result(runtime.list_to_stack(), &mut runtime);
}

/// Calls [Runtime::prepare_args].
#[unsafe(no_mangle)]
pub extern "C" fn rt_prepare_args(cid: usize) {
    let mut runtime = RT.write().unwrap();
    runtime.api_called(format!("rt_prepare_args({cid})"));
    unwrap_result(runtime.prepare_args(cid), &mut runtime);
}

/// Calls [Runtime::push].
#[unsafe(no_mangle)]
pub extern "C" fn rt_push(index: usize) {
    let mut rt = RT.write().unwrap();
    rt.api_called(format!("rt_push({index})"));
    rt.push(index);
}

/// Calls [Runtime::pop].
#[unsafe(no_mangle)]
pub extern "C" fn rt_pop() -> usize {
    let mut rt = RT.write().unwrap();
    rt.api_called("rt_pop()");
    rt.pop()
}

/// Calls [Runtime::swap].
#[unsafe(no_mangle)]
pub extern "C" fn rt_swap() {
    let mut rt = RT.write().unwrap();
    rt.api_called("rt_swap()");
    rt.swap()
}

/// Calls [Runtime::top].
#[unsafe(no_mangle)]
pub extern "C" fn rt_top() -> usize {
    let mut rt = RT.write().unwrap();
    rt.api_called("rt_top()");
    rt.top()
}

/// Calls [Runtime::display_node_idx].
#[unsafe(no_mangle)]
pub extern "C" fn rt_display_node_idx(index: usize) -> *mut i8 {
    let mut rt = RT.write().unwrap();
    rt.api_called(format!("rt_display_node_idx({index})"));
    let result = rt.display_node_idx(index);
    let c_str = std::ffi::CString::new(result).unwrap();
    c_str.into_raw()
}

/// Calls [Runtime::apply].
#[unsafe(no_mangle)]
pub extern "C" fn rt_apply() -> usize {
    let mut rt = RT.write().unwrap();
    rt.api_called("rt_apply()".to_string());
    match rt.apply() {
        Ok(()) => 1,
        Err(e) => {
            rt.error(&format!("Error in rt_apply: {e}"));
            0
        }
    }
}

/// The `(read)` special form.
#[unsafe(no_mangle)]
pub extern "C" fn rt_read() {
    let mut rt = RT.write().unwrap();
    rt.api_called("rt_read()");
    let mut input = String::new();
    loop {
        let mut current = String::new();
        std::io::stdin().read_line(&mut current).unwrap();
        input.push_str(&current);
        match input.load_to(&mut rt) {
            Ok(()) => break,
            Err(ParseError::EOF) => {
                continue;
            }
            Err(e) => {
<<<<<<< HEAD
                rt.error(&format!("Error in rt_read: {e}"));
                let nil = rt.new_node_with_gc(RuntimeNode::Symbol(Symbol::Nil));
                rt.push(nil);
=======
                log_error(format!("Error in rt_read: {e}"));
                RuntimeNode::Symbol(Symbol::Nil).load_to(&mut rt).unwrap();
>>>>>>> 69530c9d
                break;
            }
        }
    }
}

/// Parse an expression from a string and push the result to the stack
#[unsafe(no_mangle)]
pub extern "C" fn rt_new_constant(expr: *const u8) {
    let mut rt = RT.write().unwrap();
    let c_str = unsafe { std::ffi::CStr::from_ptr(expr as *const i8) };
    if let Ok(expr_str) = c_str.to_str() {
        rt.api_called(format!("rt_new_constant({expr_str})"));
        unwrap_result(expr_str.load_to(&mut rt), &mut rt);
    } else {
        rt.error("Error in rt_new_constant: invalid string");
    }
}

/// Create a new symbol and push the result to the stack
#[unsafe(no_mangle)]
pub extern "C" fn rt_new_symbol(name: *const u8) {
    let mut rt = RT.write().unwrap();
    let c_str = unsafe { std::ffi::CStr::from_ptr(name as *const i8) };
    if let Ok(name_str) = c_str.to_str() {
        rt.api_called(format!("rt_new_symbol({name_str})"));
        unwrap_result(Symbol::from(name_str).load_to(&mut rt), &mut rt);
    } else {
        rt.error("Error in rt_new_symbol: invalid string");
    }
}

/// Create a new number and push the result to the stack
#[unsafe(no_mangle)]
pub extern "C" fn rt_new_integer(value: i64) {
    let mut rt = RT.write().unwrap();
    rt.api_called(format!("rt_new_integer({value})"));
    Number::Int(value).load_to(&mut rt).unwrap()
}

/// Create a new float and push the result to the stack
#[unsafe(no_mangle)]
pub extern "C" fn rt_new_float(value: f64) {
    let mut rt = RT.write().unwrap();
    rt.api_called(format!("rt_new_float({value})"));
    Number::Float(value).load_to(&mut rt).unwrap()
}

/// Calls [Runtime::current_env].
#[unsafe(no_mangle)]
pub extern "C" fn rt_current_env() -> usize {
    let mut rt = RT.write().unwrap();
    rt.api_called("rt_current_env()");
    rt.current_env()
}

/// Calls [Runtime::move_to_env].
#[unsafe(no_mangle)]
pub extern "C" fn rt_move_to_env(env: usize) {
    let mut rt = RT.write().unwrap();
    rt.api_called(format!("rt_move_to_env({env})"));
    rt.move_to_env(env);
}

/// Calls [Env::define].
#[unsafe(no_mangle)]
pub extern "C" fn rt_define(key: *const u8, value: usize) {
    let c_str = unsafe { std::ffi::CStr::from_ptr(key as *const i8) };
    let mut env = rt_current_env();
    if let Ok(key_str) = c_str.to_str() {
        RT.write()
            .unwrap()
            .api_called(format!("rt_define({key_str}, {value})"));
        env.define(&key_str.to_string(), value, &mut RT.write().unwrap());
    } else {
        RT.write()
            .unwrap()
            .error("Error in rt_define: invalid string");
    }
}
/// Calls [Env::set].
#[unsafe(no_mangle)]
pub extern "C" fn rt_set(key: *const u8, value: usize) {
    let c_str = unsafe { std::ffi::CStr::from_ptr(key as *const i8) };
    let mut env = rt_current_env();
    if let Ok(key_str) = c_str.to_str() {
        RT.write()
            .unwrap()
            .api_called(format!("rt_set({key_str}, {value})"));
        if env
            .set(&key_str.to_string(), value, &mut RT.write().unwrap())
            .is_none()
        {
            RT.write()
                .unwrap()
                .error(&format!("Error in rt_set: variable {key_str} not found"));
        }
    } else {
        RT.write().unwrap().error("Error in rt_set: invalid string");
    }
}
/// Calls [Env::get].
#[unsafe(no_mangle)]
pub extern "C" fn rt_get(key: *const u8) -> usize {
    let c_str = unsafe { std::ffi::CStr::from_ptr(key as *const i8) };
    let env = rt_current_env();
    if let Ok(key_str) = c_str.to_str() {
        RT.write().unwrap().api_called(format!("rt_get({key_str})"));
        let mut runtime = RT.write().unwrap();
        match env.get(&key_str.to_string(), &runtime) {
            Some(val) => val,
            None => {
                log_warning(format!(
                    "Error in rt_get: variable {key_str} not found, returning nil"
                ));
                runtime.new_node_with_gc(RuntimeNode::Symbol(Symbol::Nil))
            }
        }
    } else {
        RT.write().unwrap().error("Error in rt_get: invalid string");
        0
    }
}

/// Calls [Runtime::set_car].
#[unsafe(no_mangle)]
pub extern "C" fn rt_set_car(index: usize, target: usize) -> usize {
    let mut rt = RT.write().unwrap();
    rt.api_called(format!("rt_set_car({index}, {target})"));
    match rt.set_car(true, index, target) {
        Ok(()) => index,
        Err(e) => {
            rt.error(&format!("Error in rt_set_car: {e}"));
            0
        }
    }
}

/// Calls [Runtime::set_cdr].
#[unsafe(no_mangle)]
pub extern "C" fn rt_set_cdr(index: usize, target: usize) -> usize {
    let mut rt = RT.write().unwrap();
    rt.api_called(format!("rt_set_cdr({index}, {target})"));
    match rt.set_cdr(true, index, target) {
        Ok(()) => index,
        Err(e) => {
            rt.error(&format!("Error in rt_set_cdr: {e}"));
            0
        }
    }
}

/// Get the integer value
#[unsafe(no_mangle)]
pub extern "C" fn rt_get_integer(index: usize) -> i64 {
    let mut rt = RT.write().unwrap();
    rt.api_called(format!("rt_get_integer({index})"));
    match rt.get_number(index) {
        Ok(Number::Int(val)) => val,
        Ok(_) => {
            rt.error("Error in rt_get_integer: expected integer number");
            0
        }
        Err(e) => {
            rt.error(&format!("Error in rt_get_integer: {e}"));
            0
        }
    }
}

/// Get the float value
#[unsafe(no_mangle)]
pub extern "C" fn rt_get_float(index: usize) -> f64 {
    let mut rt = RT.write().unwrap();
    rt.api_called(format!("rt_get_float({index})"));
    match rt.get_number(index) {
        Ok(Number::Float(val)) => val,
        Ok(_) => {
            rt.error("Error in rt_get_float: expected float number");
            0.0
        }
        Err(e) => {
            rt.error(&format!("Error in rt_get_float: {e}"));
            0.0
        }
    }
}

/// Get the symbol value
#[unsafe(no_mangle)]
pub extern "C" fn rt_get_symbol(index: usize) -> *mut i8 {
    let mut rt = RT.write().unwrap();
    rt.api_called(format!("rt_get_symbol({index})"));
    match rt.get_symbol(index) {
        Ok(sym) => {
            let bytes = format!("{sym}").into_bytes();
            let c_str = std::ffi::CString::new(bytes).unwrap();
            c_str.into_raw()
        }
        Err(e) => {
            rt.error(&format!("Error in rt_get_symbol: {e}"));
            std::ptr::null_mut()
        }
    }
}

/// Get the boolean value
/// Returns 1 if the symbol is not nil, 0 if it is nil.
#[unsafe(no_mangle)]
pub extern "C" fn rt_get_bool(index: usize) -> i32 {
    let mut rt = RT.write().unwrap();
    rt.api_called(format!("rt_get_bool({index})"));
    if let Ok(Symbol::Nil) = rt.get_symbol(index) {
        0
    } else {
        1
    }
}

/// Checks if a node is a symbol.
///
/// Returns 1 if the node is a symbol, 0 otherwise.
#[unsafe(no_mangle)]
pub extern "C" fn rt_is_symbol(index: usize) -> i32 {
    let mut rt = RT.write().unwrap();
    rt.api_called(format!("rt_is_symbol({index})"));
    if rt.get_symbol(index).is_ok() { 1 } else { 0 }
}

/// Import a package.
#[unsafe(no_mangle)]
pub extern "C" fn rt_import(name: *const u8) {
    let c_str = unsafe { std::ffi::CStr::from_ptr(name as *const i8) };
    if let Ok(name_str) = c_str.to_str() {
        RT.write()
            .unwrap()
            .api_called(format!("rt_import({name_str})"));
        if RT.read().unwrap().has_package(name_str) {
            return;
        }
        unwrap_result(load_package(name_str), &mut RT.write().unwrap());
    } else {
        RT.write()
            .unwrap()
            .error("Error in rt_import: invalid string");
    }
}

/// Calls [Runtime::breakpoint].
#[unsafe(no_mangle)]
pub extern "C" fn rt_breakpoint() {
    RT.write().unwrap().breakpoint();
}

/// Calls [Runtime::evaluated].
#[unsafe(no_mangle)]
pub extern "C" fn rt_evaluated(info: *const u8, optimized: i32) {
    let c_str = unsafe { std::ffi::CStr::from_ptr(info as *const i8) };
    let mut rt = RT.write().unwrap();
    if let Ok(info) = c_str.to_str() {
        rt.evaluated(info, optimized == 1);
    } else {
        rt.error("Error in rt_import: invalid string");
    }
}<|MERGE_RESOLUTION|>--- conflicted
+++ resolved
@@ -223,14 +223,8 @@
                 continue;
             }
             Err(e) => {
-<<<<<<< HEAD
                 rt.error(&format!("Error in rt_read: {e}"));
-                let nil = rt.new_node_with_gc(RuntimeNode::Symbol(Symbol::Nil));
-                rt.push(nil);
-=======
-                log_error(format!("Error in rt_read: {e}"));
                 RuntimeNode::Symbol(Symbol::Nil).load_to(&mut rt).unwrap();
->>>>>>> 69530c9d
                 break;
             }
         }
